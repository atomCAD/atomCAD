--- conflicted
+++ resolved
@@ -1,7 +1,4 @@
 /target
 **/*.rs.bk
-<<<<<<< HEAD
 *.log
-=======
-Cargo.lock
->>>>>>> 5ab0a511
+Cargo.lock