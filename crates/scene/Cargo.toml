[package]
name = "atomcad-scene"
version = "0.1.0"
edition = "2021"

# See more keys and their definitions at https://doc.rust-lang.org/cargo/reference/manifest.html

[dependencies]
render = { workspace = true }
periodic-table = { workspace = true }
ultraviolet = { workspace = true }
common = { workspace = true }
serde = { workspace = true }
serde_json = { workspace = true }
petgraph = "0.6.3"
indexmap = "1.6"
<<<<<<< HEAD
once_cell = "1.18.0"
lazy_static = "1.4.0"
lib3dmol = "0.4"
=======
lazy_static = "1.4.0"
>>>>>>> 2e497635
<|MERGE_RESOLUTION|>--- conflicted
+++ resolved
@@ -14,10 +14,5 @@
 serde_json = { workspace = true }
 petgraph = "0.6.3"
 indexmap = "1.6"
-<<<<<<< HEAD
-once_cell = "1.18.0"
 lazy_static = "1.4.0"
-lib3dmol = "0.4"
-=======
-lazy_static = "1.4.0"
->>>>>>> 2e497635
+lib3dmol = "0.4"